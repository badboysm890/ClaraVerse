--- conflicted
+++ resolved
@@ -76,13 +76,7 @@
 
 Drag-and-drop automation directly inside Clara. No tabs. No hacks.
 
-<<<<<<< HEAD
-- Ollama for model inference
-- N8N for workflow automation
-- Clara's assistant, UI, image tools
-=======
 <p align="center"><img src="/public/screenshots/n8n_ScreenShot.png" width="800"/></p>
->>>>>>> 23402520
 
 ---
 
@@ -120,11 +114,7 @@
 
 ### 🖼️ Image Gallery Management
 
-<<<<<<< HEAD
-If you see a "damaged app" warning:
-=======
 Organize your generations with tags, thumbnails, and metadata.
->>>>>>> 23402520
 
 <p align="center"><img src="/public/screenshots/gallery-screenshot.png" width="800"/></p>
 
@@ -208,31 +198,4 @@
 
 Clara gives you the full local AI stack — no vendor lock-in, no API hell, no GPU bills.
 
-<<<<<<< HEAD
-Need help? Reach out via 📧 **praveensm890@gmail.com**
-
----
-
-## 🔐 Environment Variables & Security
-
-For developers who want to use external services like Supabase, you'll need to set up environment variables:
-
-1. Create a `.env` file at the root of the project
-2. Add your environment variables following this structure:
-
-```
-# Supabase Configuration (if using Supabase)
-VITE_SUPABASE_URL=your_supabase_url_here
-VITE_SUPABASE_ANON_KEY=your_anon_key_here
-
-# Only for server-side usage, not for client-side code
-VITE_SUPABASE_SERVICE_KEY=your_service_key_here_server_only
-```
-
-**⚠️ Security Note:**
-- Never commit your `.env` file to version control
-- Don't store API keys directly in your code
-- The `.gitignore` file is configured to exclude sensitive files like `.env`
-=======
-**Clara’s your rocket. Light it up. 🚀**
->>>>>>> 23402520
+**Clara’s your rocket. Light it up. 🚀**