---
title: "Agents"
description: "Build your own AI automation blocks"
category: "features"
order: 3
lastUpdated: "2025-09-06"
contributors: ["badboysm890"]
---

<<<<<<< HEAD
# Agent Studio

<img width="600" height="400" alt="Agent Studio Interface" src="https://github.com/user-attachments/assets/ab0c92ab-6b23-48c6-b592-9050153ea532" />

Agent Studio is your visual AI workflow builder that turns complex automation into simple drag-and-drop workflows. Build, test, and schedule intelligent agents without writing a single line of code.

## What Makes Agent Studio Special

Agent Studio isn't just another workflow tool — it's a complete AI automation platform that connects visual design with powerful execution. Create sophisticated AI agents by connecting nodes, each handling specific tasks like data processing, AI inference, API calls, and decision-making.

## Two Ways to Work

### 🎨 **Visual Builder**
- **Drag & Drop Interface**: Build workflows by connecting nodes on a visual canvas
- **Real-time Preview**: See your workflow structure as you build
- **Node Library**: 20+ pre-built nodes for every automation need
- **Custom Nodes**: Create your own specialized components
- **Perfect for**: Visual learners, complex workflows, team collaboration

### ⚡ **Agent Executor**
- **Direct Instructions**: Tell the AI what you want in plain English
- **Autonomous Execution**: AI figures out the steps and executes them
- **Multi-step Processing**: Handles complex tasks with planning and validation
- **Perfect for**: Quick automation, one-off tasks, rapid prototyping

## Visual Workflow Builder

### 🧩 **Available Node Types**

**Input & Output Nodes:**
- **Input Node**: Accept text, numbers, JSON data, or files
- **Output Node**: Display results and final outputs
- **File Upload Node**: Handle file inputs with drag & drop
- **Image Input Node**: Process images and visual content
- **PDF Input Node**: Extract text from PDF documents

**AI & Intelligence Nodes:**
- **LLM Node**: Connect to any language model (GPT-4, Claude, local models)
- **Structured LLM Node**: Get formatted JSON responses from AI
- **Agent Executor Node**: Full autonomous AI agents with tool access
- **Whisper Transcription Node**: Convert speech to text
- **ComfyUI Image Gen Node**: Generate images with Stable Diffusion

**Data Processing Nodes:**
- **JSON Parse Node**: Parse and manipulate JSON data
- **Text Combine Node**: Merge multiple text inputs
- **Math Node**: Perform calculations and data analysis
- **API Request Node**: Connect to external services and APIs
- **Text to Speech Node**: Convert text to spoken audio

**Logic & Control Nodes:**
- **If/Else Node**: Create conditional logic and branching
- **Static Text Node**: Provide fixed text values
- **Notebook Writer Node**: Save outputs to organized notebooks

**Custom Nodes:**
- **Node Creator**: Build your own specialized nodes
- **Custom Logic**: Implement any functionality you need
- **Reusable Components**: Share nodes across workflows

### 🎛️ **Canvas Features**

**Visual Design:**
- **Infinite Canvas**: Zoom, pan, and organize large workflows
- **Node Connections**: Visual wires show data flow between nodes
- **Color Coding**: Different node categories have distinct colors
- **Mini Map**: Navigate large workflows easily
- **Grid Snap**: Align nodes perfectly

**Workflow Management:**
- **Save & Load**: Persistent workflow storage
- **Version Control**: Track changes and iterations
- **Export/Import**: Share workflows with others
- **Copy/Paste**: Duplicate nodes and sections
- **Undo/Redo**: Experiment safely

## Task Scheduling & Automation

### ⏰ **Flexible Scheduling**

**Time-based Execution:**
- **Every 30 seconds**: High-frequency monitoring
- **Every minute**: Real-time processing
- **Custom minutes**: 5, 10, 15, 30 minute intervals
- **Hourly**: Regular maintenance tasks
- **Daily**: At specific times (e.g., 9:00 AM)
- **Weekly**: Recurring weekly tasks

**Smart Scheduling:**
- **Next Run Calculation**: Automatic scheduling based on intervals
- **Overdue Detection**: Tracks missed executions
- **Status Monitoring**: Idle, running, error states
- **Execution History**: Complete log of all runs

### 🎯 **Task Management**

**Execution Tracking:**
- **Real-time Monitoring**: Watch tasks execute in real-time
- **Execution Logs**: Detailed step-by-step execution records
- **Success/Failure Tracking**: Monitor task reliability
- **Duration Metrics**: Performance monitoring
- **Error Handling**: Automatic retry and error recovery

**Task Configuration:**
- **Input Pre-filling**: Set default values for scheduled runs
- **Conditional Execution**: Run tasks based on conditions
- **Multi-step Validation**: Ensure quality before completion
- **Resource Management**: Control CPU and memory usage

## Agent Templates

### 🎭 **Pre-built Specialists**

**Data Analyst Agent:**
- **Purpose**: Analyze datasets and generate insights
- **Tools**: Python environment, statistical libraries, visualization
- **Use Cases**: Sales analysis, trend detection, report generation

**Code Developer Agent:**
- **Purpose**: Write, debug, and optimize code
- **Tools**: Multiple programming languages, testing frameworks
- **Use Cases**: Feature development, bug fixes, code reviews

**Content Creator Agent:**
- **Purpose**: Generate engaging content for various platforms
- **Tools**: Web research, image processing, writing optimization
- **Use Cases**: Blog posts, social media, documentation

**Automation Specialist Agent:**
- **Purpose**: Create efficient workflows and processes
- **Tools**: File system access, database connections, API integrations
- **Use Cases**: Data migration, process optimization, system integration

### 🔧 **Agent Configuration**

**AI Provider Settings:**
- **Clara's Pocket** (Local): Llama3.2, privacy-focused, no costs
- **OpenAI**: GPT-4, fast responses, cloud-based
- **Anthropic**: Claude 3.5 Sonnet, excellent reasoning
- **Custom Models**: Connect any compatible model

**Execution Parameters:**
- **Temperature**: Control creativity vs consistency (0.1-2.0)
- **Max Tokens**: Response length limits (1K-100K)
- **Tool Calls**: Maximum number of tool executions (1-50)
- **Timeout**: Execution time limits (30s-30min)
- **Retry Logic**: Automatic error recovery

## Real-world Use Cases

### 📊 **Business Automation**
- **Daily Reports**: Automatically generate and send daily business reports
- **Data Processing**: Clean and analyze incoming data files
- **Customer Support**: Process and route customer inquiries
- **Inventory Management**: Monitor stock levels and reorder products

### 🔍 **Research & Analysis**
- **Market Research**: Gather and analyze competitor information
- **Content Monitoring**: Track mentions and sentiment across platforms
- **Price Tracking**: Monitor product prices and market changes
- **News Aggregation**: Collect and summarize relevant news

### 🛠️ **Development & Testing**
- **Code Quality**: Automated code reviews and testing
- **Deployment**: Automated build and deployment pipelines
- **Monitoring**: System health checks and alerting
- **Documentation**: Generate and update technical documentation

### 🎨 **Creative Workflows**
- **Content Generation**: Automated blog posts and articles
- **Image Processing**: Batch image optimization and tagging
- **Social Media**: Schedule and optimize social media posts
- **Design Assets**: Generate marketing materials and graphics

## Getting Started

### 🚀 **Your First Agent**

**Method 1: Visual Builder**
1. **Open Agent Studio** from the ClaraVerse sidebar
2. **Drag an Input node** onto the canvas
3. **Add an LLM node** and connect them
4. **Add an Output node** to complete the flow
5. **Configure the LLM** with your preferred model
6. **Test your workflow** with the play button

**Method 2: Agent Executor**
1. **Drop an Agent Executor node** onto the canvas
2. **Write instructions**: "Analyze this text and provide insights"
3. **Configure AI settings** (model, temperature, tools)
4. **Connect inputs and outputs**
5. **Run the agent** and watch it work autonomously

### ⏰ **Your First Scheduled Task**

1. **Build a workflow** using either method above
2. **Click the Schedule button** in the toolbar
3. **Set your timing**: Daily at 9:00 AM
4. **Configure inputs**: Provide default values
5. **Save and activate** the schedule
6. **Monitor execution** in the task manager

### 🎯 **Quick Tips**

**Start Simple:**
- Begin with 2-3 nodes to understand the flow
- Use templates for common patterns
- Test frequently as you build

**Optimize Performance:**
- Use appropriate models for each task
- Set reasonable timeouts
- Monitor execution logs for bottlenecks

**Scale Gradually:**
- Start with manual execution
- Add scheduling once workflows are stable
- Use custom nodes for repeated patterns

## Advanced Features

### 🔗 **Integration Capabilities**

**External Services:**
- **APIs**: REST, GraphQL, webhook integrations
- **Databases**: Connect to SQL and NoSQL databases
- **File Systems**: Local and cloud storage access
- **Email**: Send notifications and reports
- **Slack/Discord**: Team communication integration

**Clara Ecosystem:**
- **Clara's MCP**: Python execution, web search, document processing
- **ComfyUI**: Advanced image generation workflows
- **N8N**: Extended automation capabilities
- **Voice Integration**: Speech input and output

### 📊 **Monitoring & Analytics**

**Execution Metrics:**
- **Success Rate**: Track workflow reliability
- **Execution Time**: Performance monitoring
- **Resource Usage**: CPU and memory consumption
- **Error Analysis**: Identify common failure points

**Reporting:**
- **Execution History**: Complete audit trail
- **Performance Trends**: Track improvements over time
- **Usage Statistics**: Understand workflow patterns
- **Custom Dashboards**: Build monitoring interfaces

---

Agent Studio transforms complex AI automation from intimidating code into intuitive visual workflows. Whether you're building simple data processing pipelines or sophisticated multi-agent systems, Agent Studio gives you the tools to automate anything.

Your workflows can run on schedule, respond to events, or execute on demand — all while providing complete visibility into every step of the process.
=======
# Agents

<img src="https://raw.githubusercontent.com/badboysm890/ClaraVerse/203bdcbe08ee6644378e1fc4cfcb88b0c6dc95f4/public/mascot/Agents.png" alt="Clara with LEGO blocks representing agent nodes" width="400" />

Agents are like LEGO blocks in ClaraVerse. Just as Clara Assistant connects everything into one place to give you maximum features, Agents let you build your own automated workflows exactly how you want them. You get a whole toolbox of nodes to create custom agents that can run on schedule, be triggered on demand, or work as standalone apps. Don't sleep on this feature — it's incredibly powerful in the right hands.

## ✨ New in v0.1.45: Task Scheduling

Every agent can now become a scheduled task! As long as ClaraVerse is running on your PC, your agents will execute automatically based on your schedule. This means you can:

- **Set up recurring workflows**: Daily reports, weekly data processing, monthly cleanup tasks
- **Background automation**: Let agents work while you focus on other things
- **Reliable execution**: Agents run exactly when you need them to

**How it works:**
1. **Schedule in Agents**: When creating or editing an agent, set up its schedule directly in Agent Studio
2. **Manage in Tasks**: Head to the Tasks feature (located above Settings) to view and manage all your scheduled agents
3. **Monitor execution**: Track when tasks run, see their results, and adjust schedules as needed

This transforms your agents from manual tools into true automation powerhouses that work around the clock.

## Two Main Parts

### 🎨 Agent Studio
This is where the magic happens. Agent Studio is your visual workspace for creating, testing, and managing agents.

**What you can do:**
- **Create agents**: Drag and drop nodes to build workflows
- **Test everything**: Run your agents safely to see how they work
- **Manage your creations**: Keep track of all your agents in one place

### ⚡ Agent Runner SDK
The execution engine that brings your agents to life. It provides standalone apps you can use directly from the UI, plus SDK structure for building your own web applications with Clara SDK. 

**Important note**: This isn't meant for frontend use since the JSON outputs contain your API keys — keep it backend only.

## How Agents Work: Nodes and Acyclic Graphs

The real power comes from the massive collection of nodes you can use. Think of each node as a specialized tool that does one thing really well. Here's what you've got to work with:

### Available Node Types

**Basic Building Blocks:**
- **Input/Output**: Get data in and send results out
- **Static Text**: Store and format text content
- **JSON Parse**: Handle JSON data like a pro
- **If/Else**: Add smart decision-making to your flows

**AI-Powered Nodes:**
- **LLM**: Tap into language models for text generation
- **Structured LLM**: Get properly formatted JSON responses
- **Agent Executor**: Run autonomous AI agents within your workflow
- **Whisper Transcription**: Convert audio to text

**Media Processing:**
- **Image Input**: Work with images and visual data
- **PDF Input**: Extract text from PDF documents
- **ComfyUI Image Gen**: Generate images using ComfyUI
- **Text-to-Speech**: Convert text to natural-sounding audio

**Integration & Automation:**
- **API Request**: Connect to any web service
- **File Upload**: Handle file operations
- **Combine Text**: Merge and format text from multiple sources
- **Notebook Writer**: Save results to your knowledge base

### Why Acyclic Graphs?

All these nodes connect using Directed Acyclic Graphs (DAGs). Here's why this matters:

**No Loops = No Problems**
- Your workflows flow in one direction only
- No risk of infinite loops eating your resources
- Predictable execution every single time

**Rock-Solid Reliability**
- Workflows always finish (no getting stuck forever)
- Easy to debug when something goes wrong
- Clear data flow from start to finish

**Scales Like Crazy**
- Add more nodes without worrying about complexity
- Build massive workflows that stay manageable
- Perfect for enterprise-level automation

**Resource Friendly**
- No memory leaks from circular dependencies
- Efficient execution paths
- Optimal performance even with complex flows

## Getting Started

**Step 1: Open Agent Studio**
Jump into the visual builder and start experimenting.

**Step 2: Pick Your Nodes**
Choose from the huge library of available nodes based on what you want to accomplish.

**Step 3: Connect the Dots**
Drag connections between nodes to create your workflow logic.

**Step 4: Test and Deploy**
Run your agent to make sure it works, then set it loose.

## Real Power Examples

**Data Processing Pipeline:**
PDF Input → Extract text → LLM analysis → Structured output → API request to save results

**Content Generation Workflow:**
Static text prompt → LLM generation → Text formatting → Combine with templates → File output

**Media Processing Chain:**
Image input → AI analysis → Text description → Text-to-speech → Audio output

**Research Automation:**
User query → API requests → Data aggregation → LLM summarization → Notebook storage

The beauty is in the combinations — each node does one thing well, but together they can handle incredibly complex tasks automatically.

Ready to build something amazing? Dive into Agent Studio and start connecting those nodes!
>>>>>>> 46ba2e0d
<|MERGE_RESOLUTION|>--- conflicted
+++ resolved
@@ -7,263 +7,6 @@
 contributors: ["badboysm890"]
 ---
 
-<<<<<<< HEAD
-# Agent Studio
-
-<img width="600" height="400" alt="Agent Studio Interface" src="https://github.com/user-attachments/assets/ab0c92ab-6b23-48c6-b592-9050153ea532" />
-
-Agent Studio is your visual AI workflow builder that turns complex automation into simple drag-and-drop workflows. Build, test, and schedule intelligent agents without writing a single line of code.
-
-## What Makes Agent Studio Special
-
-Agent Studio isn't just another workflow tool — it's a complete AI automation platform that connects visual design with powerful execution. Create sophisticated AI agents by connecting nodes, each handling specific tasks like data processing, AI inference, API calls, and decision-making.
-
-## Two Ways to Work
-
-### 🎨 **Visual Builder**
-- **Drag & Drop Interface**: Build workflows by connecting nodes on a visual canvas
-- **Real-time Preview**: See your workflow structure as you build
-- **Node Library**: 20+ pre-built nodes for every automation need
-- **Custom Nodes**: Create your own specialized components
-- **Perfect for**: Visual learners, complex workflows, team collaboration
-
-### ⚡ **Agent Executor**
-- **Direct Instructions**: Tell the AI what you want in plain English
-- **Autonomous Execution**: AI figures out the steps and executes them
-- **Multi-step Processing**: Handles complex tasks with planning and validation
-- **Perfect for**: Quick automation, one-off tasks, rapid prototyping
-
-## Visual Workflow Builder
-
-### 🧩 **Available Node Types**
-
-**Input & Output Nodes:**
-- **Input Node**: Accept text, numbers, JSON data, or files
-- **Output Node**: Display results and final outputs
-- **File Upload Node**: Handle file inputs with drag & drop
-- **Image Input Node**: Process images and visual content
-- **PDF Input Node**: Extract text from PDF documents
-
-**AI & Intelligence Nodes:**
-- **LLM Node**: Connect to any language model (GPT-4, Claude, local models)
-- **Structured LLM Node**: Get formatted JSON responses from AI
-- **Agent Executor Node**: Full autonomous AI agents with tool access
-- **Whisper Transcription Node**: Convert speech to text
-- **ComfyUI Image Gen Node**: Generate images with Stable Diffusion
-
-**Data Processing Nodes:**
-- **JSON Parse Node**: Parse and manipulate JSON data
-- **Text Combine Node**: Merge multiple text inputs
-- **Math Node**: Perform calculations and data analysis
-- **API Request Node**: Connect to external services and APIs
-- **Text to Speech Node**: Convert text to spoken audio
-
-**Logic & Control Nodes:**
-- **If/Else Node**: Create conditional logic and branching
-- **Static Text Node**: Provide fixed text values
-- **Notebook Writer Node**: Save outputs to organized notebooks
-
-**Custom Nodes:**
-- **Node Creator**: Build your own specialized nodes
-- **Custom Logic**: Implement any functionality you need
-- **Reusable Components**: Share nodes across workflows
-
-### 🎛️ **Canvas Features**
-
-**Visual Design:**
-- **Infinite Canvas**: Zoom, pan, and organize large workflows
-- **Node Connections**: Visual wires show data flow between nodes
-- **Color Coding**: Different node categories have distinct colors
-- **Mini Map**: Navigate large workflows easily
-- **Grid Snap**: Align nodes perfectly
-
-**Workflow Management:**
-- **Save & Load**: Persistent workflow storage
-- **Version Control**: Track changes and iterations
-- **Export/Import**: Share workflows with others
-- **Copy/Paste**: Duplicate nodes and sections
-- **Undo/Redo**: Experiment safely
-
-## Task Scheduling & Automation
-
-### ⏰ **Flexible Scheduling**
-
-**Time-based Execution:**
-- **Every 30 seconds**: High-frequency monitoring
-- **Every minute**: Real-time processing
-- **Custom minutes**: 5, 10, 15, 30 minute intervals
-- **Hourly**: Regular maintenance tasks
-- **Daily**: At specific times (e.g., 9:00 AM)
-- **Weekly**: Recurring weekly tasks
-
-**Smart Scheduling:**
-- **Next Run Calculation**: Automatic scheduling based on intervals
-- **Overdue Detection**: Tracks missed executions
-- **Status Monitoring**: Idle, running, error states
-- **Execution History**: Complete log of all runs
-
-### 🎯 **Task Management**
-
-**Execution Tracking:**
-- **Real-time Monitoring**: Watch tasks execute in real-time
-- **Execution Logs**: Detailed step-by-step execution records
-- **Success/Failure Tracking**: Monitor task reliability
-- **Duration Metrics**: Performance monitoring
-- **Error Handling**: Automatic retry and error recovery
-
-**Task Configuration:**
-- **Input Pre-filling**: Set default values for scheduled runs
-- **Conditional Execution**: Run tasks based on conditions
-- **Multi-step Validation**: Ensure quality before completion
-- **Resource Management**: Control CPU and memory usage
-
-## Agent Templates
-
-### 🎭 **Pre-built Specialists**
-
-**Data Analyst Agent:**
-- **Purpose**: Analyze datasets and generate insights
-- **Tools**: Python environment, statistical libraries, visualization
-- **Use Cases**: Sales analysis, trend detection, report generation
-
-**Code Developer Agent:**
-- **Purpose**: Write, debug, and optimize code
-- **Tools**: Multiple programming languages, testing frameworks
-- **Use Cases**: Feature development, bug fixes, code reviews
-
-**Content Creator Agent:**
-- **Purpose**: Generate engaging content for various platforms
-- **Tools**: Web research, image processing, writing optimization
-- **Use Cases**: Blog posts, social media, documentation
-
-**Automation Specialist Agent:**
-- **Purpose**: Create efficient workflows and processes
-- **Tools**: File system access, database connections, API integrations
-- **Use Cases**: Data migration, process optimization, system integration
-
-### 🔧 **Agent Configuration**
-
-**AI Provider Settings:**
-- **Clara's Pocket** (Local): Llama3.2, privacy-focused, no costs
-- **OpenAI**: GPT-4, fast responses, cloud-based
-- **Anthropic**: Claude 3.5 Sonnet, excellent reasoning
-- **Custom Models**: Connect any compatible model
-
-**Execution Parameters:**
-- **Temperature**: Control creativity vs consistency (0.1-2.0)
-- **Max Tokens**: Response length limits (1K-100K)
-- **Tool Calls**: Maximum number of tool executions (1-50)
-- **Timeout**: Execution time limits (30s-30min)
-- **Retry Logic**: Automatic error recovery
-
-## Real-world Use Cases
-
-### 📊 **Business Automation**
-- **Daily Reports**: Automatically generate and send daily business reports
-- **Data Processing**: Clean and analyze incoming data files
-- **Customer Support**: Process and route customer inquiries
-- **Inventory Management**: Monitor stock levels and reorder products
-
-### 🔍 **Research & Analysis**
-- **Market Research**: Gather and analyze competitor information
-- **Content Monitoring**: Track mentions and sentiment across platforms
-- **Price Tracking**: Monitor product prices and market changes
-- **News Aggregation**: Collect and summarize relevant news
-
-### 🛠️ **Development & Testing**
-- **Code Quality**: Automated code reviews and testing
-- **Deployment**: Automated build and deployment pipelines
-- **Monitoring**: System health checks and alerting
-- **Documentation**: Generate and update technical documentation
-
-### 🎨 **Creative Workflows**
-- **Content Generation**: Automated blog posts and articles
-- **Image Processing**: Batch image optimization and tagging
-- **Social Media**: Schedule and optimize social media posts
-- **Design Assets**: Generate marketing materials and graphics
-
-## Getting Started
-
-### 🚀 **Your First Agent**
-
-**Method 1: Visual Builder**
-1. **Open Agent Studio** from the ClaraVerse sidebar
-2. **Drag an Input node** onto the canvas
-3. **Add an LLM node** and connect them
-4. **Add an Output node** to complete the flow
-5. **Configure the LLM** with your preferred model
-6. **Test your workflow** with the play button
-
-**Method 2: Agent Executor**
-1. **Drop an Agent Executor node** onto the canvas
-2. **Write instructions**: "Analyze this text and provide insights"
-3. **Configure AI settings** (model, temperature, tools)
-4. **Connect inputs and outputs**
-5. **Run the agent** and watch it work autonomously
-
-### ⏰ **Your First Scheduled Task**
-
-1. **Build a workflow** using either method above
-2. **Click the Schedule button** in the toolbar
-3. **Set your timing**: Daily at 9:00 AM
-4. **Configure inputs**: Provide default values
-5. **Save and activate** the schedule
-6. **Monitor execution** in the task manager
-
-### 🎯 **Quick Tips**
-
-**Start Simple:**
-- Begin with 2-3 nodes to understand the flow
-- Use templates for common patterns
-- Test frequently as you build
-
-**Optimize Performance:**
-- Use appropriate models for each task
-- Set reasonable timeouts
-- Monitor execution logs for bottlenecks
-
-**Scale Gradually:**
-- Start with manual execution
-- Add scheduling once workflows are stable
-- Use custom nodes for repeated patterns
-
-## Advanced Features
-
-### 🔗 **Integration Capabilities**
-
-**External Services:**
-- **APIs**: REST, GraphQL, webhook integrations
-- **Databases**: Connect to SQL and NoSQL databases
-- **File Systems**: Local and cloud storage access
-- **Email**: Send notifications and reports
-- **Slack/Discord**: Team communication integration
-
-**Clara Ecosystem:**
-- **Clara's MCP**: Python execution, web search, document processing
-- **ComfyUI**: Advanced image generation workflows
-- **N8N**: Extended automation capabilities
-- **Voice Integration**: Speech input and output
-
-### 📊 **Monitoring & Analytics**
-
-**Execution Metrics:**
-- **Success Rate**: Track workflow reliability
-- **Execution Time**: Performance monitoring
-- **Resource Usage**: CPU and memory consumption
-- **Error Analysis**: Identify common failure points
-
-**Reporting:**
-- **Execution History**: Complete audit trail
-- **Performance Trends**: Track improvements over time
-- **Usage Statistics**: Understand workflow patterns
-- **Custom Dashboards**: Build monitoring interfaces
-
----
-
-Agent Studio transforms complex AI automation from intimidating code into intuitive visual workflows. Whether you're building simple data processing pipelines or sophisticated multi-agent systems, Agent Studio gives you the tools to automate anything.
-
-Your workflows can run on schedule, respond to events, or execute on demand — all while providing complete visibility into every step of the process.
-=======
 # Agents
 
 <img src="https://raw.githubusercontent.com/badboysm890/ClaraVerse/203bdcbe08ee6644378e1fc4cfcb88b0c6dc95f4/public/mascot/Agents.png" alt="Clara with LEGO blocks representing agent nodes" width="400" />
@@ -384,5 +127,4 @@
 
 The beauty is in the combinations — each node does one thing well, but together they can handle incredibly complex tasks automatically.
 
-Ready to build something amazing? Dive into Agent Studio and start connecting those nodes!
->>>>>>> 46ba2e0d
+Ready to build something amazing? Dive into Agent Studio and start connecting those nodes!