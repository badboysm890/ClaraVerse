# Auto-generated llama-swap configuration
<<<<<<< HEAD
# Models directory: C:\Users\Admin\.clara\llama-models
=======
# Models directory: /Users/temme/.clara/llama-models
>>>>>>> 9b46162a
healthCheckTimeout: 30
logLevel: info

models:
<<<<<<< HEAD
  "llama3.2:1b":
    proxy: "http://127.0.0.1:9999"
    cmd: |
      "C:\Users\Admin\ClaraVerse\electron\llamacpp-binaries\win32-x64\llama-server.exe"
      -m "C:\Users\BadBoy17G\Llama-3.2-1B-Instruct-IQ4_XS.gguf"
      --port 9999 --jinja --n-gpu-layers 50 --threads 8 --ctx-size 16384 --batch-size 256 --ubatch-size 256 --keep 2048 --defrag-thold 0.1 --mlock --parallel 4 --flash-attn --cont-batching
=======
  "deepseek-r1-0528:8b":
    proxy: "http://127.0.0.1:9999"
    cmd: |
      "/Users/temme/Documents/ClaraVerse/electron/llamacpp-binaries/darwin-arm64/llama-server"
      -m "/Users/temme/.clara/llama-models/DeepSeek-R1-0528-Qwen3-8B-IQ4_NL.gguf"
      --port 9999 --jinja --n-gpu-layers 40 --threads 5 --ctx-size 8192 --batch-size 256 --ubatch-size 256 --keep 1024 --defrag-thold 0.1 --mlock --parallel 1 --flash-attn --cont-batching
    env:
      - "DYLD_LIBRARY_PATH=/Users/temme/Documents/ClaraVerse/electron/llamacpp-binaries/darwin-arm64:"
    ttl: 300

  "llama3.2:1b":
    proxy: "http://127.0.0.1:9999"
    cmd: |
      "/Users/temme/Documents/ClaraVerse/electron/llamacpp-binaries/darwin-arm64/llama-server"
      -m "/Users/temme/.clara/llama-models/Llama-3.2-1B-Instruct-Q4_K_M.gguf"
      --port 9999 --jinja --n-gpu-layers 22 --threads 5 --ctx-size 8192 --batch-size 256 --ubatch-size 256 --keep 1024 --defrag-thold 0.1 --mlock --parallel 1 --flash-attn --cont-batching
    env:
      - "DYLD_LIBRARY_PATH=/Users/temme/Documents/ClaraVerse/electron/llamacpp-binaries/darwin-arm64:"
    ttl: 300

  "qwen2.5:3b":
    proxy: "http://127.0.0.1:9999"
    cmd: |
      "/Users/temme/Documents/ClaraVerse/electron/llamacpp-binaries/darwin-arm64/llama-server"
      -m "/Users/temme/.clara/llama-models/Qwen2.5-VL-3B-Instruct-q4_k_m.gguf"
      --port 9999 --jinja --n-gpu-layers 26
      --mmproj "/Users/temme/.clara/llama-models/Qwen2.5-VL-3B-Instruct-mmproj-f16.gguf" --threads 5 --ctx-size 8192 --batch-size 256 --ubatch-size 256 --keep 1024 --defrag-thold 0.1 --mlock --parallel 1 --flash-attn --cont-batching
    env:
      - "DYLD_LIBRARY_PATH=/Users/temme/Documents/ClaraVerse/electron/llamacpp-binaries/darwin-arm64:"
    ttl: 300

  "qwen3:0.6b":
    proxy: "http://127.0.0.1:9999"
    cmd: |
      "/Users/temme/Documents/ClaraVerse/electron/llamacpp-binaries/darwin-arm64/llama-server"
      -m "/Users/temme/.clara/llama-models/Qwen3-0.6B-Q4_K_M.gguf"
      --port 9999 --jinja --n-gpu-layers 22 --threads 5 --ctx-size 8192 --batch-size 256 --ubatch-size 256 --keep 1024 --defrag-thold 0.1 --mlock --parallel 1 --flash-attn --cont-batching
    env:
      - "DYLD_LIBRARY_PATH=/Users/temme/Documents/ClaraVerse/electron/llamacpp-binaries/darwin-arm64:"
    ttl: 300

  "qwen3:4b":
    proxy: "http://127.0.0.1:9999"
    cmd: |
      "/Users/temme/Documents/ClaraVerse/electron/llamacpp-binaries/darwin-arm64/llama-server"
      -m "/Users/temme/.clara/llama-models/Qwen3-4B-IQ4_NL.gguf"
      --port 9999 --jinja --n-gpu-layers 22 --threads 5 --ctx-size 8192 --batch-size 256 --ubatch-size 256 --keep 1024 --defrag-thold 0.1 --mlock --parallel 1 --flash-attn --cont-batching
    env:
      - "DYLD_LIBRARY_PATH=/Users/temme/Documents/ClaraVerse/electron/llamacpp-binaries/darwin-arm64:"
    ttl: 300

  "qwen3:8b":
    proxy: "http://127.0.0.1:9999"
    cmd: |
      "/Users/temme/Documents/ClaraVerse/electron/llamacpp-binaries/darwin-arm64/llama-server"
      -m "/Users/temme/.clara/llama-models/Qwen3-8B-Q4_K_M.gguf"
      --port 9999 --jinja --n-gpu-layers 40 --threads 5 --ctx-size 8192 --batch-size 256 --ubatch-size 256 --keep 1024 --defrag-thold 0.1 --mlock --parallel 1 --flash-attn --cont-batching
    env:
      - "DYLD_LIBRARY_PATH=/Users/temme/Documents/ClaraVerse/electron/llamacpp-binaries/darwin-arm64:"
    ttl: 300

  "e5-large-v2-q4-0:large":
    proxy: "http://127.0.0.1:9998"
    cmd: |
      "/Users/temme/Documents/ClaraVerse/electron/llamacpp-binaries/darwin-arm64/llama-server"
      -m "/Users/temme/.clara/llama-models/e5-large-v2.Q4_0.gguf"
      --port 9998 --jinja --n-gpu-layers 22 --pooling mean --threads 5 --ctx-size 8192 --batch-size 256 --ubatch-size 256 --keep 1024 --defrag-thold 0.1 --mlock --parallel 1 --flash-attn --cont-batching
    env:
      - "DYLD_LIBRARY_PATH=/Users/temme/Documents/ClaraVerse/electron/llamacpp-binaries/darwin-arm64:"
    ttl: 300

  "gemma3:4b":
    proxy: "http://127.0.0.1:9999"
    cmd: |
      "/Users/temme/Documents/ClaraVerse/electron/llamacpp-binaries/darwin-arm64/llama-server"
      -m "/Users/temme/.clara/llama-models/gemma-3-4b-it-Q4_K_M.gguf"
      --port 9999 --jinja --n-gpu-layers 32 --threads 5 --ctx-size 8192 --batch-size 256 --ubatch-size 256 --keep 1024 --defrag-thold 0.1 --mlock --parallel 1 --flash-attn --cont-batching
    env:
      - "DYLD_LIBRARY_PATH=/Users/temme/Documents/ClaraVerse/electron/llamacpp-binaries/darwin-arm64:"
    ttl: 300

  "mxbai-embed-large:embed":
    proxy: "http://127.0.0.1:9998"
    cmd: |
      "/Users/temme/Documents/ClaraVerse/electron/llamacpp-binaries/darwin-arm64/llama-server"
      -m "/Users/temme/.clara/llama-models/mxbai-embed-large-v1.Q4_K_M.gguf"
      --port 9998 --jinja --n-gpu-layers 22 --pooling mean --threads 5 --ctx-size 8192 --batch-size 256 --ubatch-size 256 --keep 1024 --defrag-thold 0.1 --mlock --parallel 1 --flash-attn --cont-batching
    env:
      - "DYLD_LIBRARY_PATH=/Users/temme/Documents/ClaraVerse/electron/llamacpp-binaries/darwin-arm64:"
    ttl: 300

  "nomic-embed-text-v1-5":
    proxy: "http://127.0.0.1:9998"
    cmd: |
      "/Users/temme/Documents/ClaraVerse/electron/llamacpp-binaries/darwin-arm64/llama-server"
      -m "/Users/temme/.clara/llama-models/nomic-embed-text-v1.5.Q2_K.gguf"
      --port 9998 --jinja --n-gpu-layers 22 --pooling mean --threads 5 --ctx-size 8192 --batch-size 256 --ubatch-size 256 --keep 1024 --defrag-thold 0.1 --mlock --parallel 1 --flash-attn --cont-batching
    env:
      - "DYLD_LIBRARY_PATH=/Users/temme/Documents/ClaraVerse/electron/llamacpp-binaries/darwin-arm64:"
    ttl: 300

  "tinyllama:1.1b":
    proxy: "http://127.0.0.1:9999"
    cmd: |
      "/Users/temme/Documents/ClaraVerse/electron/llamacpp-binaries/darwin-arm64/llama-server"
      -m "/Users/temme/.clara/llama-models/tinyllama-1.1b-chat-v1.0.Q4_0.gguf"
      --port 9999 --jinja --n-gpu-layers 22 --threads 5 --ctx-size 8192 --batch-size 256 --ubatch-size 256 --keep 1024 --defrag-thold 0.1 --mlock --parallel 1 --flash-attn --cont-batching
    env:
      - "DYLD_LIBRARY_PATH=/Users/temme/Documents/ClaraVerse/electron/llamacpp-binaries/darwin-arm64:"
>>>>>>> 9b46162a
    ttl: 300

groups:
  "embedding_models":
    # Allow multiple embedding models to run together
    swap: false
    # Don't unload other groups when embedding models start
    exclusive: false
    # Prevent other groups from unloading embedding models
    persistent: true
    members:
      - "e5-large-v2-q4-0:large"
      - "mxbai-embed-large:embed"
      - "nomic-embed-text-v1-5"

  "regular_models":
    # Only one regular model at a time (traditional behavior)
    swap: true
    # Unload other non-persistent groups when loading
    exclusive: true
    members:
<<<<<<< HEAD
      - "llama3.2:1b"
=======
      - "deepseek-r1-0528:8b"
      - "llama3.2:1b"
      - "qwen2.5:3b"
      - "qwen3:0.6b"
      - "qwen3:4b"
      - "qwen3:8b"
      - "gemma3:4b"
      - "tinyllama:1.1b"
>>>>>>> 9b46162a
<|MERGE_RESOLUTION|>--- conflicted
+++ resolved
@@ -1,131 +1,15 @@
 # Auto-generated llama-swap configuration
-<<<<<<< HEAD
 # Models directory: C:\Users\Admin\.clara\llama-models
-=======
-# Models directory: /Users/temme/.clara/llama-models
->>>>>>> 9b46162a
 healthCheckTimeout: 30
 logLevel: info
 
 models:
-<<<<<<< HEAD
   "llama3.2:1b":
     proxy: "http://127.0.0.1:9999"
     cmd: |
       "C:\Users\Admin\ClaraVerse\electron\llamacpp-binaries\win32-x64\llama-server.exe"
       -m "C:\Users\BadBoy17G\Llama-3.2-1B-Instruct-IQ4_XS.gguf"
       --port 9999 --jinja --n-gpu-layers 50 --threads 8 --ctx-size 16384 --batch-size 256 --ubatch-size 256 --keep 2048 --defrag-thold 0.1 --mlock --parallel 4 --flash-attn --cont-batching
-=======
-  "deepseek-r1-0528:8b":
-    proxy: "http://127.0.0.1:9999"
-    cmd: |
-      "/Users/temme/Documents/ClaraVerse/electron/llamacpp-binaries/darwin-arm64/llama-server"
-      -m "/Users/temme/.clara/llama-models/DeepSeek-R1-0528-Qwen3-8B-IQ4_NL.gguf"
-      --port 9999 --jinja --n-gpu-layers 40 --threads 5 --ctx-size 8192 --batch-size 256 --ubatch-size 256 --keep 1024 --defrag-thold 0.1 --mlock --parallel 1 --flash-attn --cont-batching
-    env:
-      - "DYLD_LIBRARY_PATH=/Users/temme/Documents/ClaraVerse/electron/llamacpp-binaries/darwin-arm64:"
-    ttl: 300
-
-  "llama3.2:1b":
-    proxy: "http://127.0.0.1:9999"
-    cmd: |
-      "/Users/temme/Documents/ClaraVerse/electron/llamacpp-binaries/darwin-arm64/llama-server"
-      -m "/Users/temme/.clara/llama-models/Llama-3.2-1B-Instruct-Q4_K_M.gguf"
-      --port 9999 --jinja --n-gpu-layers 22 --threads 5 --ctx-size 8192 --batch-size 256 --ubatch-size 256 --keep 1024 --defrag-thold 0.1 --mlock --parallel 1 --flash-attn --cont-batching
-    env:
-      - "DYLD_LIBRARY_PATH=/Users/temme/Documents/ClaraVerse/electron/llamacpp-binaries/darwin-arm64:"
-    ttl: 300
-
-  "qwen2.5:3b":
-    proxy: "http://127.0.0.1:9999"
-    cmd: |
-      "/Users/temme/Documents/ClaraVerse/electron/llamacpp-binaries/darwin-arm64/llama-server"
-      -m "/Users/temme/.clara/llama-models/Qwen2.5-VL-3B-Instruct-q4_k_m.gguf"
-      --port 9999 --jinja --n-gpu-layers 26
-      --mmproj "/Users/temme/.clara/llama-models/Qwen2.5-VL-3B-Instruct-mmproj-f16.gguf" --threads 5 --ctx-size 8192 --batch-size 256 --ubatch-size 256 --keep 1024 --defrag-thold 0.1 --mlock --parallel 1 --flash-attn --cont-batching
-    env:
-      - "DYLD_LIBRARY_PATH=/Users/temme/Documents/ClaraVerse/electron/llamacpp-binaries/darwin-arm64:"
-    ttl: 300
-
-  "qwen3:0.6b":
-    proxy: "http://127.0.0.1:9999"
-    cmd: |
-      "/Users/temme/Documents/ClaraVerse/electron/llamacpp-binaries/darwin-arm64/llama-server"
-      -m "/Users/temme/.clara/llama-models/Qwen3-0.6B-Q4_K_M.gguf"
-      --port 9999 --jinja --n-gpu-layers 22 --threads 5 --ctx-size 8192 --batch-size 256 --ubatch-size 256 --keep 1024 --defrag-thold 0.1 --mlock --parallel 1 --flash-attn --cont-batching
-    env:
-      - "DYLD_LIBRARY_PATH=/Users/temme/Documents/ClaraVerse/electron/llamacpp-binaries/darwin-arm64:"
-    ttl: 300
-
-  "qwen3:4b":
-    proxy: "http://127.0.0.1:9999"
-    cmd: |
-      "/Users/temme/Documents/ClaraVerse/electron/llamacpp-binaries/darwin-arm64/llama-server"
-      -m "/Users/temme/.clara/llama-models/Qwen3-4B-IQ4_NL.gguf"
-      --port 9999 --jinja --n-gpu-layers 22 --threads 5 --ctx-size 8192 --batch-size 256 --ubatch-size 256 --keep 1024 --defrag-thold 0.1 --mlock --parallel 1 --flash-attn --cont-batching
-    env:
-      - "DYLD_LIBRARY_PATH=/Users/temme/Documents/ClaraVerse/electron/llamacpp-binaries/darwin-arm64:"
-    ttl: 300
-
-  "qwen3:8b":
-    proxy: "http://127.0.0.1:9999"
-    cmd: |
-      "/Users/temme/Documents/ClaraVerse/electron/llamacpp-binaries/darwin-arm64/llama-server"
-      -m "/Users/temme/.clara/llama-models/Qwen3-8B-Q4_K_M.gguf"
-      --port 9999 --jinja --n-gpu-layers 40 --threads 5 --ctx-size 8192 --batch-size 256 --ubatch-size 256 --keep 1024 --defrag-thold 0.1 --mlock --parallel 1 --flash-attn --cont-batching
-    env:
-      - "DYLD_LIBRARY_PATH=/Users/temme/Documents/ClaraVerse/electron/llamacpp-binaries/darwin-arm64:"
-    ttl: 300
-
-  "e5-large-v2-q4-0:large":
-    proxy: "http://127.0.0.1:9998"
-    cmd: |
-      "/Users/temme/Documents/ClaraVerse/electron/llamacpp-binaries/darwin-arm64/llama-server"
-      -m "/Users/temme/.clara/llama-models/e5-large-v2.Q4_0.gguf"
-      --port 9998 --jinja --n-gpu-layers 22 --pooling mean --threads 5 --ctx-size 8192 --batch-size 256 --ubatch-size 256 --keep 1024 --defrag-thold 0.1 --mlock --parallel 1 --flash-attn --cont-batching
-    env:
-      - "DYLD_LIBRARY_PATH=/Users/temme/Documents/ClaraVerse/electron/llamacpp-binaries/darwin-arm64:"
-    ttl: 300
-
-  "gemma3:4b":
-    proxy: "http://127.0.0.1:9999"
-    cmd: |
-      "/Users/temme/Documents/ClaraVerse/electron/llamacpp-binaries/darwin-arm64/llama-server"
-      -m "/Users/temme/.clara/llama-models/gemma-3-4b-it-Q4_K_M.gguf"
-      --port 9999 --jinja --n-gpu-layers 32 --threads 5 --ctx-size 8192 --batch-size 256 --ubatch-size 256 --keep 1024 --defrag-thold 0.1 --mlock --parallel 1 --flash-attn --cont-batching
-    env:
-      - "DYLD_LIBRARY_PATH=/Users/temme/Documents/ClaraVerse/electron/llamacpp-binaries/darwin-arm64:"
-    ttl: 300
-
-  "mxbai-embed-large:embed":
-    proxy: "http://127.0.0.1:9998"
-    cmd: |
-      "/Users/temme/Documents/ClaraVerse/electron/llamacpp-binaries/darwin-arm64/llama-server"
-      -m "/Users/temme/.clara/llama-models/mxbai-embed-large-v1.Q4_K_M.gguf"
-      --port 9998 --jinja --n-gpu-layers 22 --pooling mean --threads 5 --ctx-size 8192 --batch-size 256 --ubatch-size 256 --keep 1024 --defrag-thold 0.1 --mlock --parallel 1 --flash-attn --cont-batching
-    env:
-      - "DYLD_LIBRARY_PATH=/Users/temme/Documents/ClaraVerse/electron/llamacpp-binaries/darwin-arm64:"
-    ttl: 300
-
-  "nomic-embed-text-v1-5":
-    proxy: "http://127.0.0.1:9998"
-    cmd: |
-      "/Users/temme/Documents/ClaraVerse/electron/llamacpp-binaries/darwin-arm64/llama-server"
-      -m "/Users/temme/.clara/llama-models/nomic-embed-text-v1.5.Q2_K.gguf"
-      --port 9998 --jinja --n-gpu-layers 22 --pooling mean --threads 5 --ctx-size 8192 --batch-size 256 --ubatch-size 256 --keep 1024 --defrag-thold 0.1 --mlock --parallel 1 --flash-attn --cont-batching
-    env:
-      - "DYLD_LIBRARY_PATH=/Users/temme/Documents/ClaraVerse/electron/llamacpp-binaries/darwin-arm64:"
-    ttl: 300
-
-  "tinyllama:1.1b":
-    proxy: "http://127.0.0.1:9999"
-    cmd: |
-      "/Users/temme/Documents/ClaraVerse/electron/llamacpp-binaries/darwin-arm64/llama-server"
-      -m "/Users/temme/.clara/llama-models/tinyllama-1.1b-chat-v1.0.Q4_0.gguf"
-      --port 9999 --jinja --n-gpu-layers 22 --threads 5 --ctx-size 8192 --batch-size 256 --ubatch-size 256 --keep 1024 --defrag-thold 0.1 --mlock --parallel 1 --flash-attn --cont-batching
-    env:
-      - "DYLD_LIBRARY_PATH=/Users/temme/Documents/ClaraVerse/electron/llamacpp-binaries/darwin-arm64:"
->>>>>>> 9b46162a
     ttl: 300
 
 groups:
@@ -147,15 +31,4 @@
     # Unload other non-persistent groups when loading
     exclusive: true
     members:
-<<<<<<< HEAD
-      - "llama3.2:1b"
-=======
-      - "deepseek-r1-0528:8b"
-      - "llama3.2:1b"
-      - "qwen2.5:3b"
-      - "qwen3:0.6b"
-      - "qwen3:4b"
-      - "qwen3:8b"
-      - "gemma3:4b"
-      - "tinyllama:1.1b"
->>>>>>> 9b46162a
+      - "llama3.2:1b"